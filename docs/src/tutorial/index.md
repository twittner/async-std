# Tutorial: Writing a chat

Nothing is as simple as a chat server, right? Not quite, chat servers
<<<<<<< HEAD
already expose you to all the fun of asynchronous programming: how
do you handle clients connecting concurrently. How do you handle them disconnecting?
=======
already expose you to all the fun of asynchronous programming. How
do you handle clients connecting concurrently? How do you handle them disconnecting?
>>>>>>> d6568827
How do you distribute the messages?

In this tutorial, we will show you how to write one in `async-std`.

You can also find the tutorial in [our repository](https://github.com/async-rs/a-chat).
<|MERGE_RESOLUTION|>--- conflicted
+++ resolved
@@ -1,13 +1,9 @@
 # Tutorial: Writing a chat
 
 Nothing is as simple as a chat server, right? Not quite, chat servers
-<<<<<<< HEAD
 already expose you to all the fun of asynchronous programming: how
 do you handle clients connecting concurrently. How do you handle them disconnecting?
-=======
-already expose you to all the fun of asynchronous programming. How
-do you handle clients connecting concurrently? How do you handle them disconnecting?
->>>>>>> d6568827
+
 How do you distribute the messages?
 
 In this tutorial, we will show you how to write one in `async-std`.
